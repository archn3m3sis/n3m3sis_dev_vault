--- conflicted
+++ resolved
@@ -13,23 +13,30 @@
             "state": {
               "type": "markdown",
               "state": {
-<<<<<<< HEAD
-                "file": "01 dev_workspace/01. dev_notes/01. dev_cli/01. direnv.md",
-=======
-                "file": "01 dev_workspace/01. dev_notes/02. dev_projects/01. cyber_industrial/01. project_outline/03. project_timeline.md",
->>>>>>> 7ba1d213
+                "file": "01 dev_workspace/01. dev_notes/01. dev_cli/01. direnv.md",
                 "mode": "source",
                 "source": false
               },
               "icon": "lucide-file",
-<<<<<<< HEAD
               "title": "01. direnv"
-=======
+            }
+          },
+          {
+            "id": "99c7a3062889533b",
+            "type": "leaf",
+            "state": {
+              "type": "markdown",
+              "state": {
+                "file": "01 dev_workspace/01. dev_notes/02. dev_projects/01. cyber_industrial/01. project_outline/03. project_timeline.md",
+                "mode": "source",
+                "source": false
+              },
+              "icon": "lucide-file",
               "title": "03. project_timeline"
->>>>>>> 7ba1d213
             }
           }
-        ]
+        ],
+        "currentTab": 1
       }
     ],
     "direction": "vertical"
@@ -177,47 +184,31 @@
       "obsidian-git:Open Git source control": false
     }
   },
-  "active": "e2b5a01b7de4f4ec",
+  "active": "99c7a3062889533b",
   "lastOpenFiles": [
-<<<<<<< HEAD
-    "03. career_workspace/00. career_admin/01. content_overview.md",
-    "01 dev_workspace/01. dev_notes/Github GH CLI.md",
+    "01 dev_workspace/01. dev_notes/02. dev_projects/01. cyber_industrial/01. project_outline/02. project_repository_information.md",
+    "01 dev_workspace/01. dev_notes/02. dev_projects/01. cyber_industrial/01. project_outline/01. project_package_review.md",
     "01 dev_workspace/01. dev_notes/01. dev_cli/01. direnv.md",
-    "01 dev_workspace/01. dev_notes/01. dev_cli",
-=======
-    "01 dev_workspace/01. dev_notes/02. dev_projects/01. cyber_industrial/01. project_outline/02. project_repository_information.md",
+    "conflict-files-obsidian-git.md",
+    "02. home_workspace/00. home_admin/02. kyle_admin/01. content_overview.md",
+    "02. home_workspace/00. home_admin/03. aurora_admin/01. content_overview.md",
+    "02. home_workspace/01. home_accounts/01. EraserAI EDR Tool.md",
+    "02. home_workspace/01. home_accounts",
     "01 dev_workspace/01. dev_notes/02. dev_projects/01. cyber_industrial/01. project_outline/03. project_timeline.md",
-    "01 dev_workspace/01. dev_notes/02. dev_projects/01. cyber_industrial/01. project_outline/01. project_package_review.md",
-    "01 dev_workspace/01. dev_notes/01. github_review/02. github_cli.md",
     "01 dev_workspace/01. dev_notes/02. dev_projects/01. cyber_industrial/01. project_outline",
     "01 dev_workspace/01. dev_notes/02. dev_projects/01. cyber_industrial",
     "01 dev_workspace/01. dev_notes/02. dev_projects",
+    "01 dev_workspace/01. dev_notes/01. github_review/02. github_cli.md",
     "01 dev_workspace/01. dev_notes/01. github_review/01. gitignore_walkthrough.md",
-    "04. vault_workspace/00. obsidian_admin/01. vault_attachments",
-    "04. vault_workspace/00. obsidian_admin/Untitled.md",
-    "04. vault_workspace/00. obsidian_admin",
-    "04. vault_workspace",
-    "02. home_workspace/01. home_accounts/01. EraserAI EDR Tool.md",
     "01 dev_workspace/01. dev_notes/01. github_review",
     "03. career_workspace/00. career_admin/01. content_overview.md",
-    "02. home_workspace/01. home_accounts",
->>>>>>> 7ba1d213
-    "02. home_workspace/00. home_admin/03. aurora_admin/01. content_overview.md",
-    "02. home_workspace/00. home_admin/02. kyle_admin/01. content_overview.md",
+    "01 dev_workspace/01. dev_notes/Github GH CLI.md",
+    "01 dev_workspace/01. dev_notes/01. dev_cli",
     "02. home_workspace/00. home_admin/01. nicole_admin/01. content_overview.md",
     "02. home_workspace/00. home_admin/Untitled.canvas",
     "02. home_workspace/00. home_admin/03. aurora_admin",
-<<<<<<< HEAD
     "02. home_workspace/00. home_admin/02. kyle_admin",
     "02. home_workspace/00. home_admin/01. nicole_admin",
-    "03. career_workspace/00. career_admin",
-    "03. career_workspace",
-    "02. home_workspace/00. home_admin",
-    "02. home_workspace",
-    "01 dev_workspace/00. dev_admin",
-    "01 dev_workspace"
-=======
-    "02. home_workspace/00. home_admin/02. kyle_admin"
->>>>>>> 7ba1d213
+    "03. career_workspace/00. career_admin"
   ]
 }